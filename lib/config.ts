--- conflicted
+++ resolved
@@ -324,7 +324,6 @@
 
   async setUserOverride(key: string, userId: string, value: unknown, _opts?: SetUserOptions): Promise<void> {
     const k = normalizeKey(key);
-<<<<<<< HEAD
     
     // Check if this key allows user overrides
     if (this.allowUserOverrides.size > 0 && !this.allowUserOverrides.has(k)) {
@@ -332,10 +331,7 @@
     }
     
     const type = await this.repo.getGlobalType(k);
-=======
-    const meta = await this.repo.getGlobalMeta(k);
-    const type = meta?.type ?? null;
->>>>>>> cc76e261
+
     if (!type) throw new Error("Cannot set user override without existing global type");
     if (!ensureType(value, type)) throw new Error("Value does not match declared type");
     if (!inAllowed(value, meta?.allowedValues ?? null)) throw new Error("Value not in allowed_values");
@@ -355,12 +351,12 @@
     await this.invalidate(k, userId);
   }
 
-<<<<<<< HEAD
   // Helper method to check if a key allows user overrides
   canUserOverride(key: string): boolean {
     const k = normalizeKey(key);
     return this.allowUserOverrides.size === 0 || this.allowUserOverrides.has(k);
-=======
+  }
+
   async deleteGlobal(key: string): Promise<void> {
     const k = normalizeKey(key);
     const meta = await this.repo.getGlobalMeta(k);
@@ -368,7 +364,6 @@
     if (meta.required) throw new Error("Cannot delete required global configuration");
     await this.repo.deleteGlobal(k);
     await this.invalidate(k, "*");
->>>>>>> cc76e261
   }
 
   async invalidate(key: string, userId?: string | null | "*") {
